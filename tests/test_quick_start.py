--- conflicted
+++ resolved
@@ -410,11 +410,6 @@
     c = test_configs_path / conf_file
     model_path = download_path / model_dir
 
-<<<<<<< HEAD
-            shutil.rmtree(str(download_path), ignore_errors=True)
-        else:
-            pytest.skip("Unsupported mode: {}".format(mode))
-=======
     install_config(c)
     deep_download(c)
 
@@ -452,5 +447,4 @@
         raise RuntimeError('Training process of {} returned non-zero exit code: \n{}'
                            .format(model_dir, logfile.getvalue().decode()))
 
-    shutil.rmtree(str(download_path), ignore_errors=True)
->>>>>>> a277765b
+    shutil.rmtree(str(download_path), ignore_errors=True)