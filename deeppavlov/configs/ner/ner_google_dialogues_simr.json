{
  "dataset_reader": {
    "name": "sim_r_reader",
    "data_path": "google_dialogue_data"
  },
  "dataset_iterator": {
    "name": "google_dialog_nlu_iterator",
    "seed": 42
  },
  "chainer": {
    "in": ["x"],
    "in_y": ["y", "y_class"],
    "pipe": [
      {
        "in": ["x"],
        "name": "lazy_tokenizer",
        "out": ["x_tokens"]
      },
      {
        "in": ["x_tokens"],
        "name": "str_lower",
        "out": ["x_lower"]
      },
      {
        "in": ["x_lower"],
        "name": "sanitizer",
        "nums": true,
        "out": ["x_san"]
      },
      {
        "name": "ner_bio_converter",
        "in": ["y"],
        "out": ["y_no_bio"]
      },
      {
        "in": ["y_no_bio"],
        "id": "tag_vocab",
        "name": "simple_vocab",
        "pad_with_zeros": true,
        "fit_on": ["y_no_bio"],
        "save_path": "ner_google_dialogues/tag.dict",
        "load_path": "ner_google_dialogues/tag.dict",
        "out": ["y_ind"]
      },
      {
        "in": ["x_tokens"],
        "name": "mask",
        "out": ["mask"]
      },
      {
        "in": ["x_san"],
        "id": "glove_emb",
        "name": "glove",
        "pad_zero": true,
        "load_path": "embeddings/glove.6B.100d.txt",

        "out": ["x_emb"]
      },
      {
	"id": "entity_embeddings",
        "name": "zero_shot_description_assembler",
        "embedder": "#glove_emb",
        "tag_vocab": "#tag_vocab",
        "dataset_name": "simr"
      },
      {
        "id": "capitalization",
        "name": "capitalization_featurizer",
        "in": ["x_tokens"],
        "out": ["cap"]
      },
      {
        "in": ["x_emb", "mask", "cap"],
        "in_y": ["y_ind"],
        "out": ["y_predicted"],
        "name": "ner_zero_shot",
        "main": true,
	    "mean_emb": "#entity_embeddings.emb_mat",
        "token_emb_dim": "#glove_emb.dim",
        "n_hidden_list": [64],
        "net_type": "rnn",
        "cell_type": "lstm",
        "use_cudnn_rnn": true,
        "n_tags": "#tag_vocab.len",
        "capitalization_dim": "#capitalization.dim",
        "save_path": "ner_google_dialogues/model",
        "load_path": "ner_google_dialogues/model",
        "two_dense_on_top": true,
        "use_crf": false,
        "use_batch_norm": true,
        "embeddings_dropout": true,
        "top_dropout": true,
        "intra_layer_dropout": true,
        "l2_reg": 0,
        "dropout_keep_prob": 0.5,
	    "learning_rate": 1e-2
      },
      {
        "ref": "tag_vocab",
        "in": ["y_predicted"],
        "out": ["tags"]
      },
      {
        "name": "ner_bio_converter",
        "in": ["tags"],
        "out": ["tags_bio"]
      }
    ],

    "out": ["x_tokens", "tags_bio"]
  },
  "train": {
    "wanna_fit": "yes",
    "epochs": 100,
    "batch_size": 64,

<<<<<<< HEAD
    "metrics": [
      {
        "name": "ner_f1",
        "inputs": ["y", "tags_bio"]
      }
    ],
    "validation_patience": 7,
=======
    "metrics": ["ner_f1"],
    "validation_patience": 15,
>>>>>>> 1053f2c6
    "val_every_n_epochs": 1,

    "log_every_n_epochs": 1,
    "show_examples": false,

    "tensorboard_log_dir": "dp_logs_ner_ontonotes"
  },
  "metadata": {
    "requirements": [
      "../dp_requirements/gensim.txt",
      "../dp_requirements/tf.txt"
    ],
    "labels": {
      "telegram_utils": "NERCoNLL2003Model",
      "server_utils": "NER"
    },
    "download": [
      "http://files.deeppavlov.ai/deeppavlov_data/ner_ontonotes_v3_cpu_compatible.tar.gz",
      {
        "url": "http://files.deeppavlov.ai/embeddings/glove.6B.100d.txt",
        "subdir": "embeddings"
      }
    ]
  }

}
<|MERGE_RESOLUTION|>--- conflicted
+++ resolved
@@ -114,18 +114,13 @@
     "epochs": 100,
     "batch_size": 64,
 
-<<<<<<< HEAD
     "metrics": [
       {
         "name": "ner_f1",
         "inputs": ["y", "tags_bio"]
       }
     ],
-    "validation_patience": 7,
-=======
-    "metrics": ["ner_f1"],
     "validation_patience": 15,
->>>>>>> 1053f2c6
     "val_every_n_epochs": 1,
 
     "log_every_n_epochs": 1,
