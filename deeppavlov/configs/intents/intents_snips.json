{
  "dataset_reader": {
    "name": "basic_classification_reader",
    "x": "text",
    "y": "intents",
    "data_path": "snips",
    "url": "http://lnsigo.mipt.ru/export/datasets/snips_intents/train.csv"
  },
  "dataset_iterator": {
    "name": "basic_classification_iterator",
    "seed": 42,
    "field_to_split": "train",
    "split_fields": [
      "train",
      "valid"
    ],
    "split_proportions": [
      0.9,
      0.1
    ]
  },
  "chainer": {
    "in": [
      "x"
    ],
    "in_y": [
      "y"
    ],
    "pipe": [
      {
        "id": "classes_vocab",
        "name": "default_vocab",
        "fit_on": [
          "y"
        ],
        "level": "token",
        "save_path": "vocabs/snips_classes.dict",
        "load_path": "vocabs/snips_classes.dict"
      },
      {
        "id": "my_embedder",
        "name": "fasttext",
        "save_path": "embeddings/dstc2_fastText_model.bin",
        "load_path": "embeddings/dstc2_fastText_model.bin",
        "dim": 100
      },
      {
        "id": "my_tokenizer",
        "name": "nltk_tokenizer",
        "tokenizer": "wordpunct_tokenize"
      },
      {
        "in": [
          "x"
        ],
        "in_y": [
          "y"
        ],
        "out": [
          "y_labels",
          "y_probas",
          "y_classes"
        ],
        "main": true,
        "name": "intent_model",
<<<<<<< HEAD
        "save_path": "intents/intent_cnn_snips_v2",
        "load_path": "intents/intent_cnn_snips_v2",
        "classes": "#classes_vocab.keys()",
        "opt": {
          "kernel_sizes_cnn": [
            1,
            2,
            3
          ],
          "filters_cnn": 256,
          "lear_metrics": [
            "binary_accuracy",
            "fmeasure"
          ],
          "confident_threshold": 0.5,
          "optimizer": "Adam",
          "lear_rate": 0.01,
          "lear_rate_decay": 0.1,
          "loss": "binary_crossentropy",
          "text_size": 15,
          "coef_reg_cnn": 1e-4,
          "coef_reg_den": 1e-4,
          "dropout_rate": 0.5,
          "epochs": 1000,
          "dense_size": 100,
          "model_name": "cnn_model"
        },
        "embedder": {
          "name": "fasttext",
          "save_path": "embeddings/dstc2_fastText_model.bin",
          "load_path": "embeddings/dstc2_fastText_model.bin",
          "emb_module": "fasttext",
          "dim": 100
        },
        "tokenizer": {
          "name": "nltk_tokenizer",
          "tokenizer": "wordpunct_tokenize"
        }
=======
        "save_path": "intents/intent_cnn_snips_v4",
        "load_path": "intents/intent_cnn_snips_v4",
        "classes": "#classes_vocab.keys()",
        "kernel_sizes_cnn": [
          1,
          2,
          3
        ],
        "filters_cnn": 256,
        "confident_threshold": 0.5,
        "optimizer": "Adam",
        "lear_rate": 0.01,
        "lear_rate_decay": 0.1,
        "loss": "binary_crossentropy",
        "text_size": 15,
        "coef_reg_cnn": 1e-4,
        "coef_reg_den": 1e-4,
        "dropout_rate": 0.5,
        "dense_size": 100,
        "model_name": "cnn_model",
        "embedder": "#my_embedder",
        "tokenizer": "#my_tokenizer"
>>>>>>> 3215fc31
      }
    ],
    "out": [
      "y_labels",
      "y_probas",
      "y_classes"
    ]
  },
  "train": {
    "epochs": 100,
    "batch_size": 64,
    "metrics": [
      "classification_accuracy",
      "classification_f1",
      "classification_roc_auc"
    ],
    "validation_patience": 5,
    "val_every_n_epochs": 5,
    "log_every_n_epochs": 5,
    "show_examples": false,
    "validate_best": true,
    "test_best": false
  },
  "metadata": {
    "labels": {
      "telegram_utils": "IntentModel"
    }
  }
}<|MERGE_RESOLUTION|>--- conflicted
+++ resolved
@@ -63,46 +63,6 @@
         ],
         "main": true,
         "name": "intent_model",
-<<<<<<< HEAD
-        "save_path": "intents/intent_cnn_snips_v2",
-        "load_path": "intents/intent_cnn_snips_v2",
-        "classes": "#classes_vocab.keys()",
-        "opt": {
-          "kernel_sizes_cnn": [
-            1,
-            2,
-            3
-          ],
-          "filters_cnn": 256,
-          "lear_metrics": [
-            "binary_accuracy",
-            "fmeasure"
-          ],
-          "confident_threshold": 0.5,
-          "optimizer": "Adam",
-          "lear_rate": 0.01,
-          "lear_rate_decay": 0.1,
-          "loss": "binary_crossentropy",
-          "text_size": 15,
-          "coef_reg_cnn": 1e-4,
-          "coef_reg_den": 1e-4,
-          "dropout_rate": 0.5,
-          "epochs": 1000,
-          "dense_size": 100,
-          "model_name": "cnn_model"
-        },
-        "embedder": {
-          "name": "fasttext",
-          "save_path": "embeddings/dstc2_fastText_model.bin",
-          "load_path": "embeddings/dstc2_fastText_model.bin",
-          "emb_module": "fasttext",
-          "dim": 100
-        },
-        "tokenizer": {
-          "name": "nltk_tokenizer",
-          "tokenizer": "wordpunct_tokenize"
-        }
-=======
         "save_path": "intents/intent_cnn_snips_v4",
         "load_path": "intents/intent_cnn_snips_v4",
         "classes": "#classes_vocab.keys()",
@@ -125,7 +85,6 @@
         "model_name": "cnn_model",
         "embedder": "#my_embedder",
         "tokenizer": "#my_tokenizer"
->>>>>>> 3215fc31
       }
     ],
     "out": [
