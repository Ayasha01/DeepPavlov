--- conflicted
+++ resolved
@@ -14,7 +14,7 @@
 
 from abc import abstractmethod
 from pathlib import Path
-from copy import copy
+from copy import deepcopy, copy
 
 import tensorflow as tf
 import keras.metrics
@@ -138,12 +138,7 @@
 
                 return model
             else:
-<<<<<<< HEAD
-                return self.init_model_from_scratch(model_name, optimizer_name, loss_name, lear_rate,
-                                                    lear_rate_decay)
-=======
                 return self.init_model_from_scratch(model_name)
->>>>>>> 919c7d9f
         else:
             log.warning("No `load_path` is provided for {}".format(self.__class__.__name__))
             return self.init_model_from_scratch(model_name)
